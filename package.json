--- conflicted
+++ resolved
@@ -10,14 +10,10 @@
         "develop": "concurrently 'tsc -w --preserveWatchOutput' 'mocha -w -r source-map-support/register test.js'",
         "prepublishOnly": "npm test"
     },
-<<<<<<< HEAD
-    "repository": "github:Ksyos/koi",
-=======
     "repository": {
         "type": "git",
         "url": "git@github.com:ksyos/koi"
     },
->>>>>>> 6f6696f5
     "license": "MIT",
     "dependencies": {
         "@hapi/joi": "^17.1.1",
