--- conflicted
+++ resolved
@@ -22,12 +22,8 @@
     time(): this;
     date(): this;
     endDate(): this;
-<<<<<<< HEAD
-    enum(jsEnum: object): this;
+    enum<E extends { [P in keyof E]: string }>(jsEnum: E): this;
     paging(): this;
-=======
-    enum<E extends { [P in keyof E]: string }>(jsEnum: E): this;
->>>>>>> 0542c726
 }
 
 export const Koi: IKoi = Joi.extend([
